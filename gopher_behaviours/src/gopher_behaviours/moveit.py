--- conflicted
+++ resolved
@@ -789,7 +789,6 @@
                 self.feedback_message = "could not find docking station in semantic locations with the visible markers"
                 return py_trees.Status.FAILURE
 
-
             # initialise a transform with the pose of the station
             ds_translation = (ds.pose.x, ds.pose.y, 0)
             # quaternion specified by rotating theta radians around the yaw axis
@@ -805,7 +804,7 @@
             pose.header.frame_id = "map"
             pose.pose.pose = transform_to_pose((ds_translation, ds_rotation))
             self._location_publisher.publish(pose)
-            rospy.sleep(1) # let things initialise once the pose is sent
+            rospy.sleep(1)  # let things initialise once the pose is sent
             rospy.logdebug("Undock : sent initial pose to initialise navigation")
             self.connected = self.action_client.wait_for_server(rospy.Duration(0.5))
             if not self.connected:
@@ -846,12 +845,13 @@
             if action_state == GoalStatus.PENDING or action_state == GoalStatus.ACTIVE:
                 self.action_client.cancel_goal()
 
+
 class OpenDoor(py_trees.Behaviour):
     def __init__(self, name):
         super(OpenDoor, self).__init__(name)
         self.config = gopher_configuration.Configuration()
         self.service_client = ServicePairClient(self.config.services.door_operator, DoorControlPair)
-        rospy.sleep(0.2) # make sure the service client is initialised
+        rospy.sleep(0.2)  # make sure the service client is initialised
 
     def initialise(self):
         self.response = None
@@ -862,12 +862,12 @@
 
     def err_cb(self, msg_id, result):
         self.response = result
-    
+
     def cb(self, msg_id, msg_response):
         self.response = msg_response
 
     def update(self):
-        if self.response == None and not self.open_msg_sent:
+        if self.response is None and not self.open_msg_sent:
             req = DoorControlRequest()
             req.stamp = rospy.Time.now()
             req.cmd = DoorControlRequest.GET_STATUS
@@ -876,7 +876,7 @@
             return py_trees.Status.RUNNING
 
         rospy.loginfo("OpenDoor : Got response from concert.")
-        
+
         if not self.open_msg_sent:
             req = DoorControlRequest()
             req.stamp = rospy.Time.now()
@@ -885,9 +885,8 @@
             self.service_client(req, callback=self.cb, timeout=rospy.Duration(20), error_callback=self.err_cb)
             self.open_msg_sent = True
 
-
         if not self.got_initial_response:
-            if self.response == None:
+            if self.response is None:
                 self.feedback_message = "Sent open request to door. Waiting for response."
                 return py_trees.Status.RUNNING
             elif self.response == "timeout":
@@ -908,9 +907,9 @@
             self.response = None
             self.service_client(req, callback=self.cb, timeout=rospy.Duration(20), error_callback=self.err_cb)
             self.sent_status_check = True
-            
+
         if not self.got_status_response:
-            if self.response == None:
+            if self.response is None:
                 self.feedback_message = "Sent status request to door. Waiting for response."
                 return py_trees.Status.RUNNING
             elif self.response == "timeout":
@@ -931,15 +930,10 @@
 class CloseDoor(py_trees.Behaviour):
     def __init__(self, name):
         super(CloseDoor, self).__init__(name)
-<<<<<<< HEAD
         self.config = gopher_configuration.Configuration()
         self.service_client = ServicePairClient(self.config.services.door_operator, DoorControlPair)
-        rospy.sleep(0.2) # make sure the service client is initialised
-=======
-        self.service_client = ServicePairClient('~door_operator', DoorControlPair)
         self.response = None
         rospy.sleep(0.2)  # make sure the service client is initialised
->>>>>>> 80ff728a
 
     def update(self):
         if self.response is None:
